<!--
  - Licensed to the Apache Software Foundation (ASF) under one
  - or more contributor license agreements.  See the NOTICE file
  - distributed with this work for additional information
  - regarding copyright ownership.  The ASF licenses this file
  - to you under the Apache License, Version 2.0 (the
  - "License"); you may not use this file except in compliance
  - with the License.  You may obtain a copy of the License at
  -
  -   http://www.apache.org/licenses/LICENSE-2.0
  -
  - Unless required by applicable law or agreed to in writing,
  - software distributed under the License is distributed on an
  - "AS IS" BASIS, WITHOUT WARRANTIES OR CONDITIONS OF ANY
  - KIND, either express or implied.  See the License for the
  - specific language governing permissions and limitations
  - under the License.
  -->

![](site/docs/img/Iceberg-logo.png)

[![](https://github.com/apache/iceberg/actions/workflows/java-ci.yml/badge.svg)](https://github.com/apache/iceberg/actions/workflows/java-ci.yml)
[![](https://github.com/apache/iceberg/actions/workflows/python-ci.yml/badge.svg)](https://github.com/apache/iceberg/actions/workflows/python-ci.yml)
[![Slack](https://img.shields.io/badge/chat-on%20Slack-brightgreen.svg)](https://apache-iceberg.slack.com/)

Apache Iceberg is a new table format for storing large, slow-moving tabular data. It is designed to improve on the de-facto standard table layout built into Hive, Trino, and Spark.

Background and documentation is available at <https://iceberg.apache.org>


## Status

Iceberg is under active development at the Apache Software Foundation.

The core Java library that tracks table snapshots and metadata is complete, but still evolving. Current work is focused on adding row-level deletes and upserts, and integration work with new engines like Flink and Hive.

The [Iceberg format specification][iceberg-spec] is being actively updated and is open for comment. Until the specification is complete and released, it carries no compatibility guarantees. The spec is currently evolving as the Java reference implementation changes.

[Java API javadocs][iceberg-javadocs] are available for the master.

[iceberg-javadocs]: https://iceberg.apache.org/javadoc/master
[iceberg-spec]: https://iceberg.apache.org/spec


## Collaboration

Iceberg tracks issues in GitHub and prefers to receive contributions as pull requests.

Community discussions happen primarily on the [dev mailing list][dev-list] or on specific issues.

[dev-list]: mailto:dev@iceberg.apache.org


### Building

Iceberg is built using Gradle with Java 1.8 or Java 11.

* To invoke a build and run tests: `./gradlew build`
* To skip tests: `./gradlew build -x test -x integrationTest`

Iceberg table support is organized in library modules:

* `iceberg-common` contains utility classes used in other modules
* `iceberg-api` contains the public Iceberg API
* `iceberg-core` contains implementations of the Iceberg API and support for Avro data files, **this is what processing engines should depend on**
* `iceberg-parquet` is an optional module for working with tables backed by Parquet files
* `iceberg-arrow` is an optional module for reading Parquet into Arrow memory
* `iceberg-orc` is an optional module for working with tables backed by ORC files
* `iceberg-hive-metastore` is an implementation of Iceberg tables backed by the Hive metastore Thrift client
* `iceberg-data` is an optional module for working with tables directly from JVM applications

This project Iceberg also has modules for adding Iceberg support to processing engines:

* `iceberg-spark2` is an implementation of Spark's Datasource V2 API in 2.4 for Iceberg (use iceberg-spark-runtime for a shaded version)
* `iceberg-spark3` is an implementation of Spark's Datasource V2 API in 3.0 for Iceberg (use iceberg-spark3-runtime for a shaded version)
* `iceberg-flink` contains classes for integrating with Apache Flink (use iceberg-flink-runtime for a shaded version)
* `iceberg-mr` contains an InputFormat and other classes for integrating with Apache Hive
* `iceberg-pig` is an implementation of Pig's LoadFunc API for Iceberg

### Compatibility

Iceberg's Spark integration is compatible with Spark using the modules in the following table:

<<<<<<< HEAD
| Iceberg version | Spark 2.4.x           | Spark 3.0.x            | Spark 3.1.x                    | Spark 3.2.x                    |
| --------------- | --------------------- | ---------------------- | ------------------------------ | ------------------------------ |
| master branch   | iceberg-spark-runtime | iceberg-spark3-runtime | iceberg-spark-runtime-3.1_2.12 | iceberg-spark-runtime-3.2_2.12 |
| 0.12.x          | iceberg-spark-runtime | iceberg-spark3-runtime | iceberg-spark-runtime-3.1_2.12 |                                |
| 0.11.x          | iceberg-spark-runtime | iceberg-spark3-runtime |                                |                                |
| 0.10.x          | iceberg-spark-runtime | iceberg-spark3-runtime |                                |                                |
| 0.9.x           | iceberg-spark-runtime | iceberg-spark3-runtime |                                |                                |

Iceberg's Flink integration is compatible with Flink using the modules in the following table:

| Iceberg version | Flink 1.11.x          | Flink 1.12.x               | Flink 1.13.x               | Flink 1.14.x               |
| --------------- | --------------------- | -------------------------- | -------------------------- | -------------------------- |
| master branch   |                       | iceberg-flink-runtime-1.12 | iceberg-flink-runtime-1.13 | iceberg-flink-runtime-1.14 |
| 0.12.x          |                       | iceberg-flink-runtime      |                            |                            |
| 0.11.x          | iceberg-flink-runtime |                            |                            |                            |
| 0.10.x          | iceberg-flink-runtime |                            |                            |                            |
=======
| Iceberg version | Spark 2.4.x   | Spark 3.0.x    |
| --------------- | ------------- | -------------- |
| master branch   | spark-runtime | spark3-runtime |
| 0.9.0           | spark-runtime | spark3-runtime |
| 0.8.0           | spark-runtime |                |

###Pre-merged PR
* Flink: Support create iceberg table with 'connector'='iceberg' #2666

###Hellobike Support
* Flink: support write watermark in snapshot.
* MR: suit to hive 2.1.1
* Flink: streaming read without startSnapshotId will read date from now, not get all data first time
>>>>>>> a353c700
<|MERGE_RESOLUTION|>--- conflicted
+++ resolved
@@ -81,7 +81,6 @@
 
 Iceberg's Spark integration is compatible with Spark using the modules in the following table:
 
-<<<<<<< HEAD
 | Iceberg version | Spark 2.4.x           | Spark 3.0.x            | Spark 3.1.x                    | Spark 3.2.x                    |
 | --------------- | --------------------- | ---------------------- | ------------------------------ | ------------------------------ |
 | master branch   | iceberg-spark-runtime | iceberg-spark3-runtime | iceberg-spark-runtime-3.1_2.12 | iceberg-spark-runtime-3.2_2.12 |
@@ -98,18 +97,12 @@
 | 0.12.x          |                       | iceberg-flink-runtime      |                            |                            |
 | 0.11.x          | iceberg-flink-runtime |                            |                            |                            |
 | 0.10.x          | iceberg-flink-runtime |                            |                            |                            |
-=======
-| Iceberg version | Spark 2.4.x   | Spark 3.0.x    |
-| --------------- | ------------- | -------------- |
-| master branch   | spark-runtime | spark3-runtime |
-| 0.9.0           | spark-runtime | spark3-runtime |
-| 0.8.0           | spark-runtime |                |
 
-###Pre-merged PR
-* Flink: Support create iceberg table with 'connector'='iceberg' #2666
+###Pre PR
+ORC:ORC supports rolling writers. from pr#3784
 
 ###Hellobike Support
 * Flink: support write watermark in snapshot.
 * MR: suit to hive 2.1.1
 * Flink: streaming read without startSnapshotId will read date from now, not get all data first time
->>>>>>> a353c700
+* Flink: Support 'read.limit.per-second' and 'read.split.wait' when streaming read.